--- conflicted
+++ resolved
@@ -36,16 +36,8 @@
 sentencepiece
 matplotlib
 tqdm
-<<<<<<< HEAD
-transformers>=4.43
-absl-py
-ml_dtypes
-equinox
-tensorflow-cpu
-=======
 
 # Storage and configuration
 gcsfs
 pyrallis
-absl-py
->>>>>>> 2a2008ce
+absl-py