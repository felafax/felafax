--- conflicted
+++ resolved
@@ -2,11 +2,7 @@
 
 ![image](./utils/assets/image.jpg)
 
-<<<<<<< HEAD
 RoadRunnerX is a framework for continued-training and fine-tuning open source LLMs using **XLA runtime**. We take care of necessary runtime setup and provide a Jupyter notebook out-of-box to just get started.
-=======
-Felafax is a framework for continued-training and fine-tuning open source LLMs using **XLA runtime**. We take care of neceessary runtime setup and provide a Jupyter notebook out-of-box to just get started.
->>>>>>> b1dc07cd
 - Easy to use.
 - Easy to configure all aspects of training (designed for ML researchers and hackers).
 - Easy to scale training from a single TPU VM with 8 cores to entire TPU Pod containing 6000 TPU cores (**1000X**)!
